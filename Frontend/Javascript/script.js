"use strict";
import { validateText } from './validation.js';
import { initializeLessonEngine } from './ILGE/lessonManager.js';
import { fetchAssignedLessons } from "./ILGE/LRM/lrm.js";
import { renderUnitHeader, renderLessonButtons } from "./ILGE/LRM/lessonRenderer.js";

// Import lesson engine functions globally

import {
  initializeUIEnhancements,
  showNotification as showModernNotification,
  setLoadingState,
} from "./uiEnhancements.js";

// Show loading modal immediately
document.addEventListener("DOMContentLoaded", function () {
  const loadingModal = document.getElementById("loadingModal");
  if (loadingModal) {
    loadingModal.style.display = "flex";
  }

  // Initialize modern UI enhancements
  initializeUIEnhancements();
});

// Function to hide loading modal and show login
function hideLoadingAndShowLogin() {
  const loadingModal = document.getElementById("loadingModal");
  if (loadingModal) {
    loadingModal.classList.add("fade-out");
    setTimeout(() => {
      loadingModal.style.display = "none";
      // Show appropriate login modal
      if ((mobileLoginBox, loginBox)) {
        window.screen.width <= 1300
          ? mobileLoginBox.showModal()
          : loginBox.showModal();
      }

      // Show welcome notification with modern styling
      setTimeout(() => {
        showModernNotification("Welcome to Trinity Capital! 🎉", "info", 4000);
      }, 800);
    }, 500); // Wait for fade animation to complete
  }
}

<<<<<<< HEAD
const socket = io("https://tcstudentserver-production.up.railway.app");
=======
const socket = io('https://tcstudentserver-production.up.railway.app');
>>>>>>> 6eb991e2

if (
  /Android|webOS|iPhone|iPad|iPod|BlackBerry|IEMobile|OperaMini/i.test(
    navigator.userAgent
  )
) {
  // Mobile device detected - redirect disabled
  // window.location.replace('https://trinitycapitalmobile.netlify.app');
  console.log("Mobile device detected - staying on current app");
} else {
  console.log("Were on MOBILE!");
}

/********************************************Modal control*************************************/

//Modals
const mainApp = document.querySelector(".mainApp");
const loginBox = document.querySelector(".signOnBox");
const mobileLoginBox = document.querySelector(".mobileSignOnBox");
const billsModal = document.querySelector(".billsAndPaymentsModal");
const transferModal = document.querySelector(".transferModal");
const accountSwitchModal = document.querySelector(".accountSwitchModal");
const depositModal = document.querySelector(".depositModal");
const sendMoneyModal = document.querySelector(".sendMoneyModal");
const messagesModal = document.querySelector(".messagesModal");

//Modal Buttons
const accountSwitchBTN = document.querySelector(".accountSwitchBTN");
const transferModalBTN = document.querySelector(".transferBTN");
const billsModalBTN = document.querySelector(".billsModalBTN");
const depositModalBTN = document.querySelector(".depositsBTN");
const sendMoneyBTN = document.querySelector(".sendMoneyBTN");
const messagesBTN = document.querySelector(".messagesBTN");

//close Modals
const closeTransferModal = document.querySelector(".transferExitButton");
const closeBillModal = document.querySelector(".closeBills");
const closeAccountModal = document.querySelector(".closeAccounts");
const closeDepositModal = document.querySelector(".closeDeposits");
const closeSendMoneyModal = document.querySelector(".closeSendMoney");
const logOutBTN = document.querySelector(".logOutBTN");

logOutBTN.addEventListener("click", function () {
  location.reload();
});

billsModalBTN.addEventListener("click", function () {
  billsModal.showModal();

  // Note: We don't record lesson tracking here anymore - only when bills are actually created
  // This prevents premature completion of the account_checked condition
});

closeBillModal.addEventListener("click", function () {
  billsModal.close();
});

transferModalBTN.addEventListener("click", function () {
  transferModal.showModal();
});

closeTransferModal.addEventListener("click", function () {
  transferModal.close();
});

accountSwitchBTN.addEventListener("click", function () {
  accountSwitchModal.showModal();
});

closeAccountModal.addEventListener("click", function () {
  accountSwitchModal.close();
});

depositModalBTN.addEventListener("click", function () {
  depositModal.showModal();
});

closeDepositModal.addEventListener("click", function () {
  depositModal.close();
});

sendMoneyBTN.addEventListener("click", function () {
  sendMoneyModal.showModal();
});

closeSendMoneyModal.addEventListener("click", function () {
  sendMoneyModal.close();
});

messagesBTN.addEventListener("click", openMessageCenter);

/********************************************Functions *********************************************/
if (mainApp) {
  mainApp.style.opacity = 0;
}

/**
 * Fetches all messages for the student and processes them into threads.
 * This is called once after login.
 * @param {string} studentName - The full name of the currently logged-in student.
 */
async function initializeStudentMessaging(studentName) {
  console.log("Inside initializeStudentMessaging for:", studentName);
  try {
    console.log(
<<<<<<< HEAD
      "Attempting to fetch messages from:",
      `https://tcstudentserver-production.up.railway.app/messages/${studentName}`
    );
    const response = await fetch(
      `https://tcstudentserver-production.up.railway.app/messages/${studentName}`
=======
      'Attempting to fetch messages from:',
      `https://tcstudentserver-production.up.railway.app/messages/${studentName}`,
    );
    const response = await fetch(
      `https://tcstudentserver-production.up.railway.app/messages/${studentName}`,
>>>>>>> 6eb991e2
    );

    if (!response.ok) {
      console.error(
        `Fetch response not OK. Status: ${response.status}, StatusText: ${response.statusText}`
      );
      throw new Error(`HTTP error! status: ${response.status}`);
    }

    console.log("Fetch response OK. Parsing JSON...");
    let { threads } = await response.json(); // Expect { threads: [...] }
    console.log(
      "All threads fetched from DB for this student on login:",
      threads
    ); // Log messages here

    if (!threads || !Array.isArray(threads)) {
      console.log("No threads found for student or invalid format.");
      threads = []; // Ensure it's an array to prevent errors
    }

    // Store the processed threads globally as a Map for easier lookup by threadId
    currentMessageThreads = new Map(threads.map((t) => [t.threadId, t]));
    console.log(
      "Student message threads initialized on login:",
      currentMessageThreads
    );
  } catch (error) {
    console.error("Failed to initialize student messaging:", error);
    console.error("Error details:", error.message, error.stack); // Log full error details
    // On failure, ensure at least a fallback class thread exists
    const fallbackThreads = new Map();
    fallbackThreads.set(`class-message-${studentName}`, {
      threadId: `class-message-${studentName}`,
      type: "class",
      messages: [],
      lastMessageTimestamp: new Date().toISOString(),
    });
    currentMessageThreads = fallbackThreads;
  }
}
let currentMessageThreads = new Map(); // This will now store processed threads as a Map

/**
 * Opens the message center, fetches threads, and displays them.
 */
async function openMessageCenter() {
  if (!currentProfile) {
    alert("Please log in to view messages.");
    return;
  }

  messagesModal.showModal();

  const closeBtn = messagesModal.querySelector(".close-messages-modal");
  if (closeBtn) {
    closeBtn.onclick = () => messagesModal.close();
  }

  // Get the new thread button and attach listener
  const newThreadButton = messagesModal.querySelector(".new-thread-button");
  // Ensure the listener is only added once
  if (newThreadButton && !newThreadButton.dataset.listenerAdded) {
    newThreadButton.addEventListener("click", async () => {
      try {
        // Fetch classmates from the server
        const response = await fetch(
<<<<<<< HEAD
          `https://tcstudentserver-production.up.railway.app/classmates/${currentProfile.memberName}`
=======
          `https://tcstudentserver-production.up.railway.app/classmates/${currentProfile.memberName}`,
>>>>>>> 6eb991e2
        );
        if (!response.ok) {
          throw new Error("Failed to fetch classmates");
        }
        const classmates = await response.json();

        // Add teacher as an option (admin@trinity-capital.net)
        const availableContacts = ["admin@trinity-capital.net"];
        if (classmates && classmates.length > 0) {
          availableContacts.push(...classmates);
        }

        // Display contacts for selection using a simple prompt
        const contactList = availableContacts
          .map((contact, index) => {
            if (contact === "admin@trinity-capital.net") {
              return `${index + 1}. ${contact} (Teacher)`;
            }
            return `${index + 1}. ${contact}`;
          })
          .join("\n");
        const selectionInput = prompt(
          `Select a contact to start a new conversation:\n${contactList}`
        );

        if (selectionInput === null) {
          // User cancelled the prompt
          return;
        }

        let selectedContact = null;
        const selectionIndex = parseInt(selectionInput) - 1;

        if (
          !isNaN(selectionIndex) &&
          selectionIndex >= 0 &&
          selectionIndex < availableContacts.length
        ) {
          selectedContact = availableContacts[selectionIndex];
        } else if (availableContacts.includes(selectionInput)) {
          selectedContact = selectionInput;
        } else {
          alert("Invalid selection. Please enter a valid number or name.");
          return;
        }

        // Create a new thread with the selected contact
        await createNewThread(selectedContact);

        // Update the UI with the new thread by re-opening the message center
        await openMessageCenter();
      } catch (error) {
        console.error("Error creating a new thread:", error);
        alert("Failed to create a new thread. Please try again.");
      }
    });
    newThreadButton.dataset.listenerAdded = "true"; // Mark listener as added
  }

  // Check if messages are already loaded from login
  if (currentMessageThreads.size > 0) {
    console.log("Messages already loaded, displaying cached threads.");
    displayMessageThreads(currentMessageThreads, null, {
      autoSelectFirst: true,
    });
    return; // Exit early, no need to refetch
  }
  try {
    const response = await fetch(
<<<<<<< HEAD
      `https://tcstudentserver-production.up.railway.app/messages/${currentProfile.memberName}`
=======
      `https://tcstudentserver-production.up.railway.app/messages/${currentProfile.memberName}`,
>>>>>>> 6eb991e2
    );
    if (!response.ok) throw new Error("Failed to fetch threads");
    const { threads } = await response.json(); // Expect { threads: [...] }

    // Convert array of thread objects to a Map for easier lookup by threadId
    currentMessageThreads = new Map(threads.map((t) => [t.threadId, t]));
    displayMessageThreads(currentMessageThreads, null, {
      autoSelectFirst: true,
    });
  } catch (error) {
    console.error("Error opening message center:", error);
    const threadList = messagesModal.querySelector(".thread-list");
    threadList.innerHTML = "<li>Error loading messages.</li>";
  }
}

/**
 * Renders the list of message threads on the left pane of the modal.
 * @param {object} threads - An object containing message threads.
 * @param {string|null} activeThreadId - The ID of the thread to mark as active.
 * @param {object} options - Options for rendering (e.g., autoSelectFirst).
 */
function displayMessageThreads(
  threadsMap,
  activeThreadId = null,
  options = {}
) {
  const { autoSelectFirst = true } = options;
  const threadList = messagesModal.querySelector(".thread-list");
  const conversationBody = messagesModal.querySelector(".conversation-body");
  const conversationHeader = messagesModal.querySelector(".conversation-with");

  // Before clearing, find out which thread is currently active
  const previouslyActiveThread = threadList.querySelector(
    ".thread-item.active-thread"
  );
  const currentActiveThreadId =
    previouslyActiveThread?.dataset.threadId || activeThreadId;

  threadList.innerHTML = "";
  conversationBody.innerHTML = "";
  conversationHeader.textContent = "Select a conversation";

  // Ensure Class Announcements thread is always present at the top
  const classThreadId = `class-message-${currentProfile.teacher}`;
  if (!threadsMap.has(classThreadId)) {
    threadsMap.set(classThreadId, {
      threadId: classThreadId,
      type: "class",
      messages: [],
      lastMessageTimestamp: new Date(0).toISOString(), // Epoch for sorting to bottom if no messages
    });
  }
  const threads = Array.from(threadsMap.values());

  // Sort threads by the last message timestamp (most recent first)
  threads.sort((a, b) => {
    return new Date(b.lastMessageTimestamp) - new Date(a.lastMessageTimestamp);
  });

  // Separate class thread to always put it at the top
  const classThread = threads.find((t) => t.threadId === classThreadId);
  const otherThreads = threads.filter((t) => t.threadId !== classThreadId);

  if (classThread) {
    threadList.appendChild(createThreadElement(classThread));
  }
  threads.forEach((thread) => {
    if (thread.threadId === classThreadId) return; // Skip if already added
    const li = createThreadElement(thread);
    if (thread.threadId === currentActiveThreadId) {
      li.classList.add("active-thread");
    }
    if (thread.hasUnread) {
      // Assuming hasUnread is a frontend-only flag
      li.classList.add("has-unread");
    }
    threadList.appendChild(li);
  });

  let threadToActivate = threadList.querySelector(
    `[data-thread-id="${CSS.escape(currentActiveThreadId)}"]`
  );

  // If no thread is specifically active, but we should auto-select, pick the first one.
  if (!threadToActivate && autoSelectFirst && threadList.firstChild) {
    threadToActivate = threadList.firstChild;
  }

  if (threadToActivate) {
    threadToActivate.click();
  } else {
    // Only show this if there are truly no threads to display
    conversationBody.innerHTML = "<p>You have no messages.</p>";
    conversationHeader.textContent = "Select a conversation";
  }
}

/**
 * Creates a single thread item (<li>) for the list.
 * @param {object} threadData - The thread object from the Map.
 * @returns {HTMLLIElement} The created list item element.
 */
function createThreadElement(threadData) {
  const li = document.createElement("li");
  li.className = "thread-item";
  li.dataset.threadId = threadData.threadId;

  // Determine display name for the thread
  let displayName;
  if (threadData.type === "class") {
    displayName = "Class Announcements"; // Consistent name for students
  } else {
    // For private messages, find the other participant's name
    const otherParticipant = threadData.participants?.find(
      (p) => p !== currentProfile.memberName
    );

    // Special handling for teacher display name
    if (
      otherParticipant === "admin@trinity-capital.net" ||
      otherParticipant === "adminTC"
    ) {
      displayName = "admin@trinity-capital.net";
    } else {
      displayName = otherParticipant || threadData.threadId; // Fallback to threadId
    }
  }

  // Get last message content for preview
  const lastMessage =
    threadData.messages.length > 0
      ? threadData.messages[threadData.messages.length - 1]
      : { message: "No messages yet." };

  const lastMessageContent = lastMessage.messageContent || lastMessage.message; // Handle old and new message structure

  li.innerHTML = `
    <h3 class="thread-name">${displayName}</h3>
    <p class="thread-preview">${lastMessageContent.substring(0, 25)}...</p>
  `;

  li.addEventListener("click", () => {
    document
      .querySelectorAll(".thread-item")
      .forEach((item) => item.classList.remove("active-thread"));
    li.classList.add("active-thread");
    displayConversation(threadData.threadId, threadData.messages);
  });

  return li;
}

/**
 * Displays the messages for a selected conversation.
 * @param {string} threadId - The ID of the conversation thread.
 * @param {Array} messages - An array of message objects.
 */
function displayConversation(threadId, messages) {
  const conversationView = messagesModal.querySelector(".conversation-view");
  const conversationBody = messagesModal.querySelector(".conversation-body");
  const conversationHeader = messagesModal.querySelector(".conversation-with");

  const threadData = currentMessageThreads.get(threadId);
  let conversationPartnerName = threadId; // Default
  if (threadData) {
    if (threadData.type === "class") {
      conversationPartnerName = "Class Announcements";
    } else {
      conversationPartnerName =
        threadData.participants?.find((p) => p !== currentProfile.memberName) ||
        threadId;
    }
  }
  conversationHeader.textContent = `Conversation with ${conversationPartnerName}`;
  conversationBody.innerHTML = "";

  messages.forEach((msg) => {
    const wrapperElement = document.createElement("div");
    wrapperElement.classList.add("message-wrapper");
    wrapperElement.classList.add(
      msg.senderId === currentProfile.memberName ? "sent" : "received"
    );

    const senderTag =
      msg.isClassMessage && msg.senderId !== currentProfile.memberName
        ? `<strong class="message-sender-name">${msg.senderId}</strong>`
        : "";
    const formattedTimestamp = new Date(msg.timestamp).toLocaleTimeString([], {
      hour: "2-digit",
      minute: "2-digit",
    });

    wrapperElement.innerHTML = `
      <div class="message-item">
        ${senderTag}
        <p class="message-content">${msg.messageContent}</p>
      </div>
      <span class="message-timestamp">${formattedTimestamp}</span>
    `;
    conversationBody.appendChild(wrapperElement);
  });

  // The reply functionality depends on the .conversation-view element.
  // If it doesn't exist, we skip this part to prevent errors.
  if (conversationView) {
    // Handle reply form
    let conversationFooter = conversationView.querySelector(
      ".conversation-footer"
    );
    if (conversationFooter) {
      conversationFooter.remove(); // Clean up old one to prevent multiple listeners
    }

    // Add reply box, but not for "Class Announcements"
    if (threadData.type !== "class") {
      conversationFooter = document.createElement("div");
      conversationFooter.className = "conversation-footer";
      conversationFooter.innerHTML = `
        <div class="reply-form">
          <input type="text" class="reply-input" placeholder="Type your reply..." aria-label="Reply message">
          <button class="reply-send-btn" aria-label="Send reply"><i class="fa-solid fa-paper-plane"></i></button>
        </div>
      `;
      // Append footer to the main conversation view, not inside the scrollable body
      conversationView.appendChild(conversationFooter);

      const sendBtn = conversationFooter.querySelector(".reply-send-btn");
      const replyInput = conversationFooter.querySelector(".reply-input");

      const handleSend = () => {
        const messageText = replyInput.value.trim();
        if (messageText) {
          // For private messages, extract the actual recipient name from the threadId
          let actualRecipientId = threadId;
          if (threadData.type === "private") {
            const participants = threadId.split("_");
            actualRecipientId = participants.find(
              (p) => p !== currentProfile.memberName
            );
          } else if (threadData.type === "class") {
            // Class messages are sent to a specific class thread ID
            actualRecipientId = `class-message-${currentProfile.teacher}`; // Assuming student has a teacher property
          }
          sendMessage(actualRecipientId, messageText);
          replyInput.value = ""; // Clear input after sending
        }
      };

      sendBtn.addEventListener("click", handleSend);
      replyInput.addEventListener("keypress", (e) => {
        if (e.key === "Enter") {
          e.preventDefault();
          handleSend();
        }
      });
      replyInput.focus();
    }
  } else {
    // If it's a class message, remove any existing reply form
    const existingFooter = conversationView.querySelector(
      ".conversation-footer"
    );
    if (existingFooter) existingFooter.remove();
    // No reply form for class messages for students
  }

  conversationBody.scrollTop = conversationBody.scrollHeight;
}

/**
 * Creates a new thread in the database with the specified recipient.
 * @param {string} recipientId - The ID of the recipient (classmate).
 */
async function createNewThread(recipientId) {
  try {
<<<<<<< HEAD
    const response = await fetch("https://tcstudentserver-production.up.railway.app/newThread", {
      method: "POST",
      headers: { "Content-Type": "application/json" },
=======
    const response = await fetch('https://tcstudentserver-production.up.railway.app/newThread', {
      method: 'POST',
      headers: { 'Content-Type': 'application/json' },
>>>>>>> 6eb991e2
      body: JSON.stringify({
        participants: [currentProfile.memberName, recipientId],
      }),
    });

    if (!response.ok) {
      const errorData = await response.json();
      throw new Error(
        `Failed to create new thread in the database: ${errorData.error || response.statusText}`
      );
    }
    const responseData = await response.json();
    console.log(responseData.message); // Log success message or "Thread already exists"
  } catch (error) {
    console.error("Error creating new thread:", error);
    throw error; // Re-throw to be caught by the caller
  }
}

/**
 * Sends a message from the student to the recipient.
 * @param {string} recipientName - The name of the recipient.
 * @param {string} messageText - The content of the message.
 */
function sendMessage(recipientIdForServer, messageContent) {
  // Note: Lesson tracking removed - simplified messaging system

  // Determine if it's a class message based on the recipient ID
  const isClassMessage = recipientIdForServer.startsWith("class-message-");
  const teacherNameForClassMessage = currentProfile.teacher; // Get teacher's name for class messages
  const payload = {
    senderId: currentProfile.memberName,
    recipientId: recipientIdForServer, // This is the actual recipient for the server
    messageContent: messageContent,
  };

  // 1. Emit the message to the server
  socket.emit("sendMessage", payload);

  // --- OPTIMISTIC UPDATE ---
  // Determine the threadId for the frontend's internal Map.
  let threadId;
  if (isClassMessage) {
    threadId = `class-message-${teacherNameForClassMessage}`; // Canonical threadId for class messages
  } else {
    // For private messages, create a canonical threadId by sorting participants
    const sortedParticipants = [
      currentProfile.memberName,
      recipientIdForServer,
    ].sort();
    threadId = sortedParticipants.join("_");
  }

  // Ensure thread object exists in our local Map
  if (!currentMessageThreads.has(threadId)) {
    console.log(`Optimistically creating new thread for ${threadId}`);
    currentMessageThreads.set(threadId, {
      threadId: threadId,
      type: isClassMessage ? "class" : "private",
      participants: isClassMessage
        ? [currentProfile.memberName, teacherNameForClassMessage] // Participants for class message
        : [currentProfile.memberName, recipientIdForServer],
      messages: [], // Actual messages will be pushed by 'newMessage' handler
      lastMessageTimestamp: new Date().toISOString(),
      hasUnread: false,
    });
  }

  // Add the optimistic message to the thread's messages array
  const threadData = currentMessageThreads.get(threadId);
  const optimisticMessage = {
    senderId: payload.senderId,
    recipientId: payload.recipientId,
    messageContent: payload.messageContent,
    timestamp: new Date().toISOString(),
    isClassMessage: isClassMessage,
    read: false,
    isOptimistic: true, // Flag for deduplication on server echo
  };
  threadData.messages.push(optimisticMessage);
  threadData.lastMessageTimestamp = optimisticMessage.timestamp;

  // Re-render the conversation to show the optimistic message
  displayConversation(threadId, threadData.messages);
}

/**
 * Handles an incoming new message from the socket.
 * @param {object} data - The message data from the socket.
 */
function handleNewMessage(message) {
  const { senderId, recipientId, messageContent, isClassMessage, timestamp } =
    message;
  const currentStudent = currentProfile.memberName;

  // Determine the thread ID for the incoming message
  let threadId;
  if (isClassMessage) {
    threadId = `class-message-${currentProfile.teacher}`; // Canonical threadId for class messages
  } else {
    const sortedParticipants = [senderId, recipientId].sort();
    threadId = sortedParticipants.join("_");
  }

  // Find or create the thread in our data map
  if (!currentMessageThreads.has(threadId)) {
    console.log(
      `newMessage received for new threadId: ${threadId}. Creating it.`
    );
    currentMessageThreads.set(threadId, {
      threadId: threadId,
      type: isClassMessage ? "class" : "private",
      participants: isClassMessage // For class messages, participants should include the teacher
        ? [senderId, currentProfile.teacher]
        : [senderId, recipientId],
      messages: [],
      lastMessageTimestamp: timestamp,
    });
  }
  const threadData = currentMessageThreads.get(threadId);

  // --- DEDUPLICATION LOGIC ---
  // If the incoming message is from the current user, it might be an echo of an optimistic update.
  if (senderId === currentStudent) {
    const lastMessage = threadData.messages[threadData.messages.length - 1];
    // Check if the last message is an optimistic one that matches the incoming one.
    if (
      lastMessage &&
      lastMessage.isOptimistic &&
      lastMessage.messageContent === messageContent
    ) {
      // It's a match. Replace the optimistic message with the confirmed one from the server.
      threadData.messages.pop(); // Remove optimistic one
      threadData.messages.push(message); // Add server-confirmed one
      threadData.lastMessageTimestamp = timestamp;

      if (messagesModal.open) {
        displayMessageThreads(currentMessageThreads, threadId, {
          autoSelectFirst: false,
        });
      }
      return; // Stop here to prevent adding a duplicate message.
    }
  }

  // Add the new message and update the preview info
  threadData.messages.push(message);
  threadData.lastMessageTimestamp = timestamp;

  // If the message modal is open, update the UI
  if (messagesModal.open) {
    // Re-render the threads panel to update previews and sorting
    // We set autoSelectFirst to false to prevent it from re-triggering a click event,
    // which would cause the message to be rendered twice.
    displayMessageThreads(currentMessageThreads, threadId, {
      autoSelectFirst: false,
    });

    // The call to displayMessageThreads above will handle re-rendering the active conversation.
    // Manually appending the message here would cause duplicates.
  } else {
    // If the dialog is closed, mark the thread as unread (if you implement this feature)
    threadData.hasUnread = true; // You'll need to add CSS for this
  }
}

// Listen for new threads created in real time
socket.on("threadCreated", (thread) => {
  if (!thread || !thread.threadId) return;
  // Add the new thread to the currentMessageThreads map if not present
  if (!currentMessageThreads.has(thread.threadId)) {
    currentMessageThreads.set(thread.threadId, thread);
    // Re-render the thread list and auto-select the new thread
    displayMessageThreads(currentMessageThreads, thread.threadId, {
      autoSelectFirst: false,
    });
  }
});

const updateTime = function () {
  currentTime = new Date();
};

//This function updates local storage with any new data (Mainly transactions)

//Displays Currently Logged in profile's accounts sorted in order of checking first, then in order of most recently created.
const displayAccounts = function (currentAccount) {
  const accountContainer = document.querySelector(".accountContainer");
  accountContainer.innerHTML = "";

  // Note: Lesson tracking removed - simplified account display

  //Shows no accounts if there are no accounts int the current profile

  //Sort the accounts by type (checking first) and creation date

  // Note: This balance variable appears to be unused in the function
  // let balance = formatCur(0, currentProfile.currency, currentProfile.locale);

  let lastTransactionDate;
  let lastTransactionDateSavings;

  // Safe date handling for checking account
  if (
    currentProfile.checkingAccount.movementsDates &&
    currentProfile.checkingAccount.movementsDates.length > 0
  ) {
    const checkingDate = new Date(
      currentProfile.checkingAccount.movementsDates[
        currentProfile.checkingAccount.movementsDates.length - 1
      ]
    );
    if (!isNaN(checkingDate.getTime())) {
      lastTransactionDate = checkingDate.toLocaleDateString(
        currentProfile.locale
      );
    } else {
      lastTransactionDate = new Date().toLocaleDateString(
        currentProfile.locale
      );
    }
  } else {
    lastTransactionDate = new Date().toLocaleDateString(currentProfile.locale);
  }

  // Safe date handling for savings account
  if (
    currentProfile.savingsAccount.movementsDates &&
    currentProfile.savingsAccount.movementsDates.length > 0
  ) {
    const savingsDate = new Date(
      currentProfile.savingsAccount.movementsDates[
        currentProfile.savingsAccount.movementsDates.length - 1
      ]
    );
    if (!isNaN(savingsDate.getTime())) {
      lastTransactionDateSavings = savingsDate.toLocaleDateString(
        currentProfile.locale
      );
    } else {
      lastTransactionDateSavings = new Date().toLocaleDateString(
        currentProfile.locale
      );
    }
  } else {
    lastTransactionDateSavings = new Date().toLocaleDateString(
      currentProfile.locale
    );
  }

  const html = [
    `
        <div class="row accountsRow">
          <div class="col accountType">${
            currentProfile.checkingAccount.accountType
          }</div>
          <div class="col accountNumber">${currentProfile.checkingAccount.accountNumber.slice(
            -4
          )}</div>
          <div class="col updateDate">${lastTransactionDate}</div>
        </div>
      
      <div class="row accountsRow">
        <div class="col accountType">${
          currentProfile.savingsAccount.accountType
        }</div>
        <div class="col accountNumber">${currentProfile.savingsAccount.accountNumber.slice(
          -4
        )}</div>
        <div class="col updateDate">${lastTransactionDateSavings}</div>
      </div>
      `,
  ];

  accountContainer.insertAdjacentHTML("beforeEnd", html);
};

if (mainApp) mainApp.style.display = "none";

/***********************************************************Server Listeners**********************************************/

// Emit 'identify' event to associate the client with a user ID
socket.on("connect", () => {
  console.log("User connected:", socket.id);

  // Emit the 'identify' event with the user ID (replace 'userId' with actual logic)
});

// Listen for checking account updates
socket.on("checkingAccountUpdate", (updatedChecking) => {
  console.log("Checking account update received:", updatedChecking);

  // Update the UI with the received checking account data
  displayBalance(updatedChecking);
  displayTransactions(updatedChecking);
});

// Listen for donation updates for checking accounts
socket.on("donationChecking", (updatedDonCheck) => {
  console.log("Donation to checking account update received:", updatedDonCheck);

  // Update the UI with the received donation data
  displayBalance(updatedDonCheck);
  displayTransactions(updatedDonCheck);
});

// Listen for donation updates for savings accounts
socket.on("donationSaving", (updatedDonSav) => {
  console.log("Donation to savings account update received:", updatedDonSav);

  // Update the UI with the received donation data
  displayBalance(updatedDonSav);
  displayTransactions(updatedDonSav);
});

// Handle potential timer modal logic (if used elsewhere)
const timerModal = document.querySelector(".timerModal");
if (timerModal) {
  timerModal.addEventListener("cancel", (event) => {
    event.preventDefault();
  });

  socket.on("timer", (active) => {
    console.log("Timer event received:", active);
    if (active) {
      timerModal.showModal();
    } else {
      timerModal.close();
    }
  });
}

// Listen for new messages (private or class-wide) from the modern messaging system
socket.on("newMessage", (data) => {
  console.log("New message received:", data);
  handleNewMessage(data);
});

// Listen for legacy class messages which sends raw HTML
socket.on("classMessage", (dialogHtml) => {
  console.log("Legacy class message received");
  const messageContainer = document.createElement("div");
  messageContainer.innerHTML = dialogHtml;
  document.body.appendChild(messageContainer.firstChild);
});

// Listen for unit assignments
socket.on("unitAssignedToStudent", (data) => {
  console.log("Unit assignment received:", data);

  const {
    studentId,
    studentName,
    unitId,
    unitName,
    unitValue,
    assignedBy,
    unitAssignment,
    classPeriod,
  } = data;

  // Check if this assignment is for the current student
  if (
    currentProfile &&
    (currentProfile.memberName === studentId ||
      currentProfile.memberName === studentName ||
      currentProfile.username === studentId ||
      currentProfile._id === studentId)
  ) {
    console.log(
      `✅ New unit "${unitName}" (${unitValue}) assigned by ${assignedBy} to class period ${classPeriod}`
    );

    // Update the student's profile with the new unit assignment
    if (!currentProfile.assignedUnitIds) {
      currentProfile.assignedUnitIds = [];
    }

    // Check if unit is already assigned to prevent duplicates
    const existingUnit = currentProfile.assignedUnitIds.find(
      (unit) => unit.unitValue === unitValue || unit.unitId === unitId
    );

    if (!existingUnit) {
      currentProfile.assignedUnitIds.push(unitAssignment);
      console.log(
        "✅ Added new unit assignment to student profile:",
        unitAssignment
      );

      // Re-render lessons to show the new unit - use dynamic import to access the lesson renderer
      if (typeof renderLessons === "function") {
        console.log("🔄 Refreshing lessons display...");
        console.log(
          "🔍 DEBUG: currentProfile when calling renderLessons:",
          currentProfile
        );
        renderLessons(currentProfile);
      } else {
        // If renderLessons is not available as a global function, try to import it
        console.log("🔄 Attempting to refresh lessons via module import...");
        import("./lessonRenderer.js")
          .then((module) => {
            if (module.renderLessons) {
              module.renderLessons(currentProfile);
            } else {
              console.warn(
                "renderLessons function not found in lesson renderer module"
              );
            }
          })
          .catch((error) => {
            console.error("Failed to import lesson renderer:", error);
          });
      }

      // Show notification to student
      if (typeof showModernNotification === "function") {
        showModernNotification(
          `📚 New lesson unit assigned: "${unitName}" by ${assignedBy}`,
          "success",
          7000
        );
      } else if (typeof showNotification === "function") {
        showNotification(
          `New lesson unit assigned: "${unitName}" by ${assignedBy}`,
          "success",
          7000
        );
      } else {
        // Fallback notification
        const notification = document.createElement("div");
        notification.style.cssText = `
          position: fixed;
          top: 20px;
          right: 20px;
          background: linear-gradient(135deg, #4facfe 0%, #00f2fe 100%);
          color: white;
          padding: 15px 20px;
          border-radius: 8px;
          box-shadow: 0 4px 12px rgba(0,0,0,0.15);
          z-index: 10000;
          font-family: 'Segoe UI', Tahoma, Geneva, Verdana, sans-serif;
          font-size: 14px;
          max-width: 300px;
          animation: slideInRight 0.3s ease-out;
        `;
        notification.innerHTML = `
          <div style="display: flex; align-items: center; gap: 10px;">
            <span style="font-size: 18px;">📚</span>
            <div>
              <strong>New Unit Assigned!</strong><br>
              <span style="opacity: 0.9;">"${unitName}" by ${assignedBy}</span>
            </div>
          </div>
        `;

        document.body.appendChild(notification);

        // Auto-remove after 7 seconds
        setTimeout(() => {
          if (notification.parentNode) {
            notification.style.animation = "slideOutRight 0.3s ease-out";
            setTimeout(() => {
              if (notification.parentNode) {
                notification.parentNode.removeChild(notification);
              }
            }, 300);
          }
        }, 7000);

        // Add CSS animations if not already present
        if (!document.getElementById("notificationAnimations")) {
          const style = document.createElement("style");
          style.id = "notificationAnimations";
          style.textContent = `
            @keyframes slideInRight {
              from { transform: translateX(100%); opacity: 0; }
              to { transform: translateX(0); opacity: 1; }
            }
            @keyframes slideOutRight {
              from { transform: translateX(0); opacity: 1; }
              to { transform: translateX(100%); opacity: 0; }
            }
          `;
          document.head.appendChild(style);
        }
      }
    } else {
      console.log("ℹ️ Unit already assigned, skipping duplicate:", unitValue);
    }
  } else {
    console.log("ℹ️ Unit assignment not for current student, ignoring.");
  }
});

/***********************************************************Server Functions**********************************************/
<<<<<<< HEAD
const testServerProfiles = "https://tcstudentserver-production.up.railway.app/profiles";

const loanURL = "https://tcstudentserver-production.up.railway.app/loans";

const donationURL = "https://tcstudentserver-production.up.railway.app/donations";

const donationSavingsURL = "https://tcstudentserver-production.up.railway.app/donationsSavings";

const balanceURL = "https://tcstudentserver-production.up.railway.app/initialBalance";
=======
const testServerProfiles = 'https://tcstudentserver-production.up.railway.app/profiles';

const loanURL = 'https://tcstudentserver-production.up.railway.app/loans';

const donationURL = 'https://tcstudentserver-production.up.railway.app/donations';

const donationSavingsURL = 'https://tcstudentserver-production.up.railway.app/donationsSavings';

const balanceURL = 'https://tcstudentserver-production.up.railway.app/initialBalance';
>>>>>>> 6eb991e2

const productivityURL = "http://localhost:5040/timers";

// Store the received profiles in a global variable or a state variable if you're using a front-end framework
let Profiles = [];

export async function getInfoProfiles() {
  try {
    console.log(
      "Step 1: Starting the process to fetch profiles from the server."
    );

    const res = await fetch(testServerProfiles, {
      method: "GET",
    });

    console.log("Step 2: Received a response from the server.");

    if (res.ok) {
      console.log(
        `Step 3: Server responded successfully with status ${res.status}. Attempting to parse the JSON response.`
      );
      try {
        const Profiles = await res.json();
        console.log("Step 4: Successfully parsed JSON response:", Profiles);

        // Log the initialization of Socket.IO listener
        console.log(
          "Step 5: Setting up Socket.IO listener for profile updates."
        );
        socket.on("profiles", (updatedProfiles) => {
          console.log(
            "Step 6: Received updated profiles from the server:",
            updatedProfiles
          );
          // Update the UI or perform any necessary actions with updated profiles
        });

        console.log("Step 7: Returning the fetched and parsed profiles.");
        return Profiles;
      } catch (jsonError) {
        console.error(
          "Step 4 Error: Failed to parse JSON response:",
          jsonError.message
        );
        console.error("The server response may not be in the correct format.");
        throw new Error("Invalid JSON response from server");
      }
    } else {
      console.error(
        `Step 3 Error: Server responded with status ${res.status} (${res.statusText}).`
      );
      const errorDetails = await res.text(); // Attempt to read error details
      console.error(
        "Additional details from the server response:",
        errorDetails
      );
      throw new Error(`HTTP error: ${res.status} ${res.statusText}`);
    }
  } catch (error) {
    console.error(
      "Final Step Error: An unexpected error occurred during the process."
    );
    console.error("Error message:", error.message);

    if (error.stack) {
      console.error("Stack trace:", error.stack);
    }

    // Optionally rethrow the error or return a fallback value
    throw error;
  }
}

export async function initialBalance() {
  const res = await fetch(balanceURL, {
    method: "POST",
    headers: {
      "Content-Type": "application/json",
    },
    body: JSON.stringify({
      parcel: currentProfile,
    }),
  });
}

async function loanPush() {
  const res = await fetch(loanURL, {
    method: "POST",
    headers: {
      "Content-Type": "application/json",
    },
    body: JSON.stringify({
      parcel: [currentProfile, parseInt(loanAmount.value)],
    }),
  });
  console.log(currentProfile);
}

async function donationPush() {
  const res = await fetch(donationURL, {
    method: "POST",
    headers: {
      "Content-Type": "application/json",
    },
    body: JSON.stringify({
      parcel: [currentAccount, parseInt(donateAmount.value)],
    }),
  });
}

async function donationPushSavings() {
  const res = await fetch(donationSavingsURL, {
    method: "POST",
    headers: {
      "Content-Type": "application/json",
    },
    body: JSON.stringify({
      parcel: [currentAccount, parseInt(donateAmount.value)],
    }),
  });
}

export let profiles = await getInfoProfiles();

// Hide loading modal and show login after profiles are loaded
hideLoadingAndShowLogin();

/******************************************Variables ***************************************************/

export let currentAccount;
export let currentProfile;
let currentTime;
let accPIN;
let accUser;
//Currency codes for formatting
const currencyCodeMap = {
  840: "USD",
  978: "EUR",
  // add more currency codes here as needed
};

const closeT1 = document.querySelector(".closeBtn");
const signOnForm = document.querySelector("signOnForm");
const signOnText = document.querySelector(".signOntext");
const loginButton = document.querySelector(".login__btn");
const mobileLoginButton = document.querySelector(".mobileLoginBtn");

const formDiv = document.querySelector(".formDiv");
export let balance;

const lastUpdated = document.querySelector(".updateDate");
const transActionsDate = document.querySelector(".transactions__date");
const balanceValue = document.querySelector(".balance__value");
const balanceLabel = document.querySelector(".balance__label");
const accNumSwitch = document.querySelector(".form__input--user--switch");
const accPinSwitch = document.querySelector(".form__input--pin--switch");
const accBtnSwitch = document.querySelector(".form__btn--switch");
const btnClose = document.querySelector(".form__btn--close");
const userClose = document.querySelector(".form__input--user--close");
const userClosePin = document.querySelector(".form__input--pin--close");
const transactionContainer = document.querySelector(".transactions");
const requestLoanbtn = document.querySelector(".form__btn--loan");
const loanAmount = document.querySelector(".form__input--loan-amount");
const donateBtn = document.querySelector(".form__btn--donate");
const donateAmount = document.querySelector(".form__input--donate--amount");
const donatePin = document.querySelector(".form__input--pin--donate");
const accNumHTML = document.querySelector(".accountNumber");
const balanceDate = document.querySelector(`.dateText`);
const now = new Date();

//Used for formatting dates
const options = {
  hour: "numeric",
  minute: "numeric",
  day: "numeric",
  month: "numeric",
  year: "numeric",
  // weekday: 'long',
};

/*****************************************Event Listeners ******************************************/

//login event listener (used to login to the app)
if (loginButton) {
  loginButton.addEventListener("click", function (event) {
    event.preventDefault();

    const originalText = loginButton.textContent;
    setLoadingState(loginButton, true, originalText);

    const loginPIN = document.querySelector(".login__input--pin");
    const loginText = document.querySelector(".login__input--user");

    setTimeout(async () => {
      await loginFunc(loginPIN, loginText, loginBox);
      setLoadingState(loginButton, false, originalText);
    }, 500);
  });
}

if (mobileLoginButton) {
  mobileLoginButton.addEventListener("click", function (event) {
    event.preventDefault();

    const originalText = mobileLoginButton.textContent;
    setLoadingState(mobileLoginButton, true, originalText);

    const mobileLoginPIN = document.querySelector(".mobile_login__input--pin");
    const mobileLoginText = document.querySelector(
      ".mobile_login__input--user"
    );

    setTimeout(async () => {
      await loginFunc(mobileLoginPIN, mobileLoginText, mobileLoginBox);
      setLoadingState(mobileLoginButton, false, originalText);
    }, 500);

    console.log("running");
  });
}

const loginFunc = async function (PIN, user, screen) {
  try {
    // Validate inputs
    const usernameErrors = validateText(user.value, {
      minLength: 1,
      maxLength: 50,
      fieldName: "Username",
      required: true,
    });

    if (usernameErrors.length > 0) {
      showModernNotification(usernameErrors.join(", "), "error");
      return;
    }

    const pin = parseInt(PIN.value);

    if (!PIN.value || PIN.value.trim() === "") {
      showModernNotification("PIN is required", "error");
      return;
    }

    if (isNaN(pin) || pin < 1000 || pin > 9999) {
      showModernNotification("PIN must be a 4-digit number", "error");
      return;
    }

    let foundUser = false;
    let correctPin = false;

    for (let i = 0; i < profiles.length; i++) {
      if (user.value === profiles[i].userName) {
        foundUser = true;
        if (pin === profiles[i].pin) {
          correctPin = true;
          currentProfile = profiles[i];
          break;
        }
      }
    }

    if (!foundUser) {
      showModernNotification("Username not found", "error");
      return;
    }

    if (!correctPin) {
      showModernNotification("Incorrect PIN", "error");
      return;
    }

    // Mock data for demonstration. In a real app, this would come from the database.
    if (currentProfile && !currentProfile.currentUnit) {
      console.log("Assigning default unit to profile for demo.");
      currentProfile.currentUnit = "Unit 1: Introduction to Banking";
    }

    if (currentProfile) {
      showModernNotification(
        `Welcome back, ${currentProfile.memberName.split(" ")[0]}!`,
        "success"
      );

      // Emit the identify event with the logged-in user's memberName
      const userId = currentProfile.memberName;
      console.log(`Emitting identify event for user: ${userId}`);
      socket.emit("identify", userId);

      // Call initial balance
      initialBalance();

      // Close the login modal
      screen.close();

      // Hide login section
      const signOnSection = document.querySelector(".signOnSection");
      signOnSection.style.display = "none";

      // Display welcome message
      const signOnText = document.querySelector(".signOnText");
      signOnText.textContent = currentProfile.memberName.split(" ")[0];

      // Show the main app
      const mainApp = document.querySelector(".mainApp");
      mainApp.style.display = "flex";
      mainApp.style.opacity = 100;

      // Update the UI
      currentAccount = currentProfile.checkingAccount;
      if (currentAccount) {
        console.log("User logged in successfully:", currentAccount);
        updateUI(currentAccount);

        // Update account number display on initial login
        updateAccountNumberDisplay(currentAccount);

        // Initialize all module functions after successful login
        // These functions will now have access to currentProfile
        try {
          // Initialize our new lesson engine for the logged-in student
          initializeLessonEngine(currentProfile);

          // Fetch assigned lessons
          console.log("Calling endpoint to fetch assigned lessons...");
          fetchAssignedLessons(currentProfile).then(lessons => {
            console.log("Retrieved lessons in script.js:", lessons);
            renderUnitHeader(currentProfile);
            renderLessonButtons(lessons);
          });

          // Call setup functions from other modules
          if (window.incomeSpendingCalc) window.incomeSpendingCalc();
          if (window.accountSetup) window.accountSetup();
          if (window.initializeAccountSwitch) window.initializeAccountSwitch();
          if (window.initializeDeposit) window.initializeDeposit();
          if (window.initializeSendMoney) window.initializeSendMoney();
        } catch (setupError) {
          console.warn("Some module setup functions failed:", setupError);
        }

        // Update the displayed time
        updateTime();
        balanceDate.textContent = `As of ${new Intl.DateTimeFormat(
          currentProfile.locale,
          options
        ).format(currentTime)}`;

        // Initialize student messaging system
        initializeStudentMessaging(currentProfile.memberName);
      } else {
        showModernNotification(
          "No checking account found. Please contact customer service.",
          "error"
        );
      }
    }
  } catch (error) {
    console.error("Login error:", error);
    showModernNotification(
      "An error occurred during login. Please try again.",
      "error"
    );
  }
};

//Switch accounts
if (accBtnSwitch) {
  accBtnSwitch.addEventListener("click", function (e) {
    e.preventDefault();

    try {
      console.log(currentAccount);

      // Get form values
      let targetAccount = accNumSwitch.value;
      let pinInput = accPinSwitch.value;

      // Validate inputs
      if (!targetAccount || targetAccount === "default") {
        showModernNotification("Please select an account to switch to", "error");
        return;
      }

      if (!pinInput || pinInput.trim() === "") {
        showModernNotification("PIN is required", "error");
        return;
      }

      let accPIN = parseInt(pinInput);

      if (isNaN(accPIN) || accPIN < 1000 || accPIN > 9999) {
        showModernNotification("PIN must be a 4-digit number", "error");
        return;
      }

      if (accPIN !== currentProfile.pin) {
        showModernNotification("Incorrect PIN", "error");
        return;
      }

      // Switch accounts
      if (
        targetAccount === currentProfile.checkingAccount.accountNumber.slice(-4)
      ) {
        currentAccount = currentProfile.checkingAccount;
        balanceLabel.textContent = `Current Balance for: #${currentAccount.accountNumber.slice(-4)}`;
        updateUI(currentAccount);

        // Update account number display when switching to checking
        updateAccountNumberDisplay(currentAccount);

        showModernNotification("Switched to Checking Account", "success");
      } else if (
        targetAccount === currentProfile.savingsAccount.accountNumber.slice(-4)
      ) {
        currentAccount = currentProfile.savingsAccount;
        balanceLabel.textContent = `Current Balance for: #${currentAccount.accountNumber.slice(-4)}`;
        updateUI(currentAccount);

        // Update account number display when switching to savings
        updateAccountNumberDisplay(currentAccount);

        showModernNotification("Switched to Savings Account", "success");
      } else {
        showModernNotification("Invalid account selection", "error");
        return;
      }

      // Handle loan section visibility
      const loanBox = document.querySelector(".operation--loan");
      if (loanBox) {
        if (currentAccount.accountType === "Savings") {
          loanBox.style.display = "none";
        } else if (currentAccount.accountType === "Checking") {
          loanBox.style.display = "inline";
        }
      }

      // Clear form
      accNumSwitch.value = "";
      accPinSwitch.value = "";
    } catch (error) {
      console.error("Account switch error:", error);
      showModernNotification("An error occurred while switching accounts", "error");
    }
  });
}

//requesting loans

//checks if button exists
if (requestLoanbtn) {
  requestLoanbtn.addEventListener("click", function (e) {
    //prevents default action
    e.preventDefault();

    loanPush();

    loanAmount.value = "";

    //Declares the amount as the user entered amount.
  });
}

//Donating money
if (donateBtn) {
  donateBtn.addEventListener("click", function (e) {
    e.preventDefault();
    //How much a user donates

    if (currentAccount.accountType === "Checking") {
      donationPush();
    } else if (currentAccount.accountType === "Savings") {
      donationPushSavings();
    }

    donatePin.value = "";
    donateAmount.value = "";
  });
}

//Display Transactions
export const displayTransactions = function (currentAccount) {
  let movs;

  //selects the transactions HTML element
  const transactionContainer = document.querySelector(".transactionsColumn");
  transactionContainer.innerHTML = "";

  //Variable set for the transactions themselves

  movs = currentAccount.transactions;

  //A loop that runs through each transaction in the current account object
  movs.forEach(function (mov, i) {
    //ternerary to determine whether a transaction is a deposit or withdrawal

    let date;

    //Sets the date for each transaction according to the date set in the current Account object

    //Sets up the date variable for the transactions
    // Check if movementsDates array exists and has the index, otherwise use current date
    if (currentAccount.movementsDates && currentAccount.movementsDates[i]) {
      date = new Date(currentAccount.movementsDates[i]);
      // Check if the date is valid
      if (isNaN(date.getTime())) {
        // Only log if we have invalid date data, not missing data
        console.warn(
          "Invalid date found, using current date:",
          currentAccount.movementsDates[i]
        );
        date = new Date();
      }
    } else {
      // Use current date silently for missing dates - this is expected behavior
      date = new Date();
    }

    //displays date next to transactions
    const displayDate = formatMovementDate(date, currentAccount.locale);
    //Formats transactions for user locale
    const formattedMov = formatCur(
      mov.amount,
      currentAccount.locale,
      currentAccount.currency
    );
    let transType;
    let transName = mov.Name;

    let movIcon;

    if (mov.Category === "Money Deposit") {
      movIcon = `<i class="fa-solid fa-dollar-sign transImg sndMon"></i>`;
    }
    if (mov.Category === "Transfer") {
      movIcon = `<i class="fa-solid fa-money-bill-transfer transImg"></i>`;
    }

    if (mov.Category === "car-note") {
      movIcon = `<i class="fa-solid fa-car transImg"></i>`;
    }
    if (mov.Category === "rent") {
      movIcon = `<i class="fa-solid fa-house transImg"></i>`;
    }
    if (mov.Category === "car-insurance") {
      movIcon = `<i class="fa-solid fa-car-burst transImg"></i>`;
    }
    if (mov.Category === "home-insurance") {
      movIcon = `<i class="fa-solid fa-house-crack transImg"></i>`;
    }
    if (mov.Category === "food") {
      movIcon = `<i class="fa-solid fa-utensils transImg"></i>`;
    }
    if (mov.Category === "electric") {
      movIcon = `<i class="fa-solid fa-bolt transImg"></i>`;
    }

    if (mov.Category === "gas") {
      movIcon = `<i class="fa-solid fa-fire-flame-simple transImg"></i>`;
    }

    if (mov.Category === "water") {
      movIcon = `<i class="fa-solid fa-droplet transImg"></i>`;
    }

    if (mov.Category === "trash-collection") {
      movIcon = `<i class="fa-solid fa-dumpster transImg"></i>`;
    }

    if (mov.Category === "phone-bill") {
      movIcon = `<i class="fa-solid fa-phone transImg"></i>`;
    }

    if (mov.Category === "internet") {
      movIcon = `<i class="fa-solid fa-wifi transImg"></i>`;
    }

    if (mov.Category === "custom-expense") {
      movIcon = `<i class="fa-solid fa-screwdriver-wrench transImg"></i>`;
    }

    if (mov.Category === "paycheck") {
      movIcon = `<i class="fa-solid fa-dollar-sign transImg dollarSignImg"></i>`;
    }
    if (mov.Category === "Check Deposit") {
      movIcon = `<i class="fa-solid fa-money-check transImg"></i>`;
    }
    //HTML for transactions
    if (mov.amount < 0) {
      transType = "negTrans";
    } else if (mov.amount > 0) {
      transType = "posTrans";
    }
    const html = `<div class="transaction row">
                          <div class="transIcon col-4">
                            ${movIcon}
                          </div>
                          <div class="transNameAndDate col">
                            <p class="transName">${transName} (${mov.Category})</p>
                            <p class="transDate">${displayDate}</p>
                          </div>
                          <div class="transAmount col">
                            <p class="transAmountText ${transType}">${formattedMov}</p>
                          </div>
                        </div>`;
    //Inserts HTML with required data
    transactionContainer.insertAdjacentHTML("afterbegin", html);
    displayBillList(currentAccount);
  });
};
export const displayBillList = function (currentAccount) {
  let bills;

  //selects the transactions HTML element
  const billListContainer = document.querySelector(".bills");
  billListContainer.innerHTML = "";

  // Record that user has viewed their bills for lesson tracking
  if (typeof recordLessonAction === "function") {
    recordLessonAction("account_checked", {
      accountType: currentAccount.accountType,
      action: "viewed_bills",
      timestamp: new Date().toISOString(),
    });
  }

  //Variable set for the transactions themselves

  bills = currentAccount.bills;

  //Sets the date for each transaction according to the date set in the current Account object

  //Sets up the date variable for the transactions

  //A loop that runs through each transaction in the current account object
  if (currentAccount.accountType != "Savings") {
    bills.forEach(function (bill, i) {
      //ternerary to determine whether a transaction is a deposit or withdrawal

      let currentDate;
      let advancedDate;

      //Sets the date for each transaction according to the date set in the current Account object

      //Sets up the date variable for the transactions
      currentDate = new Date(bill.Date);

      //currentDate = new Date();

      if (bill.interval === "weekly") {
        advancedDate = currentDate.setUTCDate(currentDate.getUTCDate() + 7);
      }

      if (bill.interval === "bi-weekly") {
        advancedDate = currentDate.setUTCDate(currentDate.getUTCDate() + 14);
      }

      if (bill.interval === "monthly") {
        advancedDate = currentDate.setUTCDate(currentDate.getUTCDate() + 30);
      }

      if (bill.interval === "yearly") {
        advancedDate = currentDate.setUTCDate(currentDate.getUTCDate() + 365);
      }

      //displays date next to transactions
      const displayDate = formatMovementDate(
        advancedDate,
        currentAccount.locale
      );

      //Formats transactions for user locale
      const formattedMov = formatCur(
        bill.amount,
        currentAccount.locale,
        currentAccount.currency
      );
      let transType;
      let transName = bill.Name;

      let billIcon;

      if (bill.Category === "car-note") {
        billIcon = `<i class="fa-solid fa-car "></i>`;
      }
      if (bill.Category === "rent") {
        billIcon = `<i class="fa-solid fa-house rentIcon"></i>`;
      }
      if (bill.Category === "car-insurance") {
        billIcon = `<i class="fa-solid fa-car-burst "></i>`;
      }
      if (bill.Category === "home-insurance") {
        billIcon = `<i class="fa-solid fa-house-crack "></i>`;
      }
      if (bill.Category === "food") {
        billIcon = `<i class="fa-solid fa-utensils "></i>`;
      }
      if (bill.Category === "electric") {
        billIcon = `<i class="fa-solid fa-bolt "></i>`;
      }

      if (bill.Category === "gas") {
        billIcon = `<i class="fa-solid fa-fire-flame-simple "></i>`;
      }

      if (bill.Category === "water") {
        billIcon = `<i class="fa-solid fa-droplet "></i>`;
      }

      if (bill.Category === "trash-collection") {
        billIcon = `<i class="fa-solid fa-dumpster "></i>`;
      }

      if (bill.Category === "phone-bill") {
        billIcon = `<i class="fa-solid fa-phone "></i>`;
      }

      if (bill.Category === "internet") {
        billIcon = `<i class="fa-solid fa-wifi wifiIcon "></i>`;
      }

      if (bill.Category === "custom-expense") {
        billIcon = `<i class="fa-solid fa-screwdriver-wrench billListCustom "></i>`;
      }

      if (bill.Category === "paycheck") {
        billIcon = `<i class="fa-solid fa-dollar-sign  "></i>`;
      }
      //HTML for transactions

      const html = `<div class="billsRow row">
      <div class="icon col-4">
        ${billIcon}
      </div>
      <div class="billName col">
        <p class="billText">${bill.Name}($${bill.amount})</p>
      </div>
      <div class="col billDate">
        <p>Reoccurs: ${displayDate}</p>
      </div>
    </div>`;
      //Inserts HTML with required data
      billListContainer.insertAdjacentHTML("afterbegin", html);
    });
  }
};

export const formatMovementDate = function (date, locale) {
  //international time format based on the date given in this function
  return new Intl.DateTimeFormat(locale).format(date);
};

//formats currency based on user locale
function formatCur(value, currency, locale) {
  //Sets currency based on locale currency code. (Defaults to USD if no locale can be found)
  const currencyCode = currencyCodeMap[currency] || "USD";
  //Sets style and code, and formats the transaction
  return new Intl.NumberFormat(locale, {
    style: "currency",
    currency: currencyCode,
  }).format(value);
}

/**
 * Format account number with dashes every 4 digits
 * @param {string} accountNumber - The raw account number
 * @returns {string} - Formatted account number with dashes
 */
export function formatAccountNumber(accountNumber) {
  if (!accountNumber) return "";

  // Convert to string and remove any existing formatting
  const cleanNumber = accountNumber.toString().replace(/\D/g, "");

  // Add dashes every 4 digits
  return cleanNumber.replace(/(\d{4})(?=\d)/g, "$1-");
}

/**
 * Update account number display in the balance section
 * @param {Object} account - The account object with accountNumber property
 */
export function updateAccountNumberDisplay(account) {
  if (!account || !account.accountNumber) return;

  const accountNumberElement = document.querySelector(".accountNumber");
  const accountTypeElement = document.querySelector(".accountType");

  if (accountNumberElement) {
    accountNumberElement.textContent = formatAccountNumber(
      account.accountNumber
    );
  }

  if (accountTypeElement) {
    accountTypeElement.textContent = `${account.accountType} Account`;
  }
}

//Displays the current balance based on the transactions array
export const displayBalance = function (acc) {
  //calculates the balance based on the transaction array

  //displays balance
  balanceValue.textContent = formatCur(
    acc.balanceTotal,
    acc.locale,
    acc.currency
  );
};

export const updateUI = function (acc) {
  //Displays the Transactions data
  displayTransactions(acc);
  //Displays the balance with correct data
  displayBalance(acc);
  //Displays the users bill list
  displayBillList(acc);

  // Record that user has checked their account for lesson tracking
  if (typeof recordLessonAction === "function") {
    recordLessonAction("account_checked", {
      accountType: acc.accountType,
      balance: acc.balance,
      timestamp: new Date().toISOString(),
      action: "viewed_account_details",
    });
  }
};<|MERGE_RESOLUTION|>--- conflicted
+++ resolved
@@ -1,8 +1,11 @@
 "use strict";
-import { validateText } from './validation.js';
-import { initializeLessonEngine } from './ILGE/lessonManager.js';
+import { validateText } from "./validation.js";
+import { initializeLessonEngine } from "./ILGE/lessonManager.js";
 import { fetchAssignedLessons } from "./ILGE/LRM/lrm.js";
-import { renderUnitHeader, renderLessonButtons } from "./ILGE/LRM/lessonRenderer.js";
+import {
+  renderUnitHeader,
+  renderLessonButtons,
+} from "./ILGE/LRM/lessonRenderer.js";
 
 // Import lesson engine functions globally
 
@@ -45,11 +48,7 @@
   }
 }
 
-<<<<<<< HEAD
 const socket = io("https://tcstudentserver-production.up.railway.app");
-=======
-const socket = io('https://tcstudentserver-production.up.railway.app');
->>>>>>> 6eb991e2
 
 if (
   /Android|webOS|iPhone|iPad|iPod|BlackBerry|IEMobile|OperaMini/i.test(
@@ -155,19 +154,11 @@
   console.log("Inside initializeStudentMessaging for:", studentName);
   try {
     console.log(
-<<<<<<< HEAD
       "Attempting to fetch messages from:",
       `https://tcstudentserver-production.up.railway.app/messages/${studentName}`
     );
     const response = await fetch(
       `https://tcstudentserver-production.up.railway.app/messages/${studentName}`
-=======
-      'Attempting to fetch messages from:',
-      `https://tcstudentserver-production.up.railway.app/messages/${studentName}`,
-    );
-    const response = await fetch(
-      `https://tcstudentserver-production.up.railway.app/messages/${studentName}`,
->>>>>>> 6eb991e2
     );
 
     if (!response.ok) {
@@ -235,11 +226,7 @@
       try {
         // Fetch classmates from the server
         const response = await fetch(
-<<<<<<< HEAD
           `https://tcstudentserver-production.up.railway.app/classmates/${currentProfile.memberName}`
-=======
-          `https://tcstudentserver-production.up.railway.app/classmates/${currentProfile.memberName}`,
->>>>>>> 6eb991e2
         );
         if (!response.ok) {
           throw new Error("Failed to fetch classmates");
@@ -309,11 +296,7 @@
   }
   try {
     const response = await fetch(
-<<<<<<< HEAD
       `https://tcstudentserver-production.up.railway.app/messages/${currentProfile.memberName}`
-=======
-      `https://tcstudentserver-production.up.railway.app/messages/${currentProfile.memberName}`,
->>>>>>> 6eb991e2
     );
     if (!response.ok) throw new Error("Failed to fetch threads");
     const { threads } = await response.json(); // Expect { threads: [...] }
@@ -590,19 +573,16 @@
  */
 async function createNewThread(recipientId) {
   try {
-<<<<<<< HEAD
-    const response = await fetch("https://tcstudentserver-production.up.railway.app/newThread", {
-      method: "POST",
-      headers: { "Content-Type": "application/json" },
-=======
-    const response = await fetch('https://tcstudentserver-production.up.railway.app/newThread', {
-      method: 'POST',
-      headers: { 'Content-Type': 'application/json' },
->>>>>>> 6eb991e2
-      body: JSON.stringify({
-        participants: [currentProfile.memberName, recipientId],
-      }),
-    });
+    const response = await fetch(
+      "https://tcstudentserver-production.up.railway.app/newThread",
+      {
+        method: "POST",
+        headers: { "Content-Type": "application/json" },
+        body: JSON.stringify({
+          participants: [currentProfile.memberName, recipientId],
+        }),
+      }
+    );
 
     if (!response.ok) {
       const errorData = await response.json();
@@ -1096,27 +1076,19 @@
 });
 
 /***********************************************************Server Functions**********************************************/
-<<<<<<< HEAD
-const testServerProfiles = "https://tcstudentserver-production.up.railway.app/profiles";
+const testServerProfiles =
+  "https://tcstudentserver-production.up.railway.app/profiles";
 
 const loanURL = "https://tcstudentserver-production.up.railway.app/loans";
 
-const donationURL = "https://tcstudentserver-production.up.railway.app/donations";
-
-const donationSavingsURL = "https://tcstudentserver-production.up.railway.app/donationsSavings";
-
-const balanceURL = "https://tcstudentserver-production.up.railway.app/initialBalance";
-=======
-const testServerProfiles = 'https://tcstudentserver-production.up.railway.app/profiles';
-
-const loanURL = 'https://tcstudentserver-production.up.railway.app/loans';
-
-const donationURL = 'https://tcstudentserver-production.up.railway.app/donations';
-
-const donationSavingsURL = 'https://tcstudentserver-production.up.railway.app/donationsSavings';
-
-const balanceURL = 'https://tcstudentserver-production.up.railway.app/initialBalance';
->>>>>>> 6eb991e2
+const donationURL =
+  "https://tcstudentserver-production.up.railway.app/donations";
+
+const donationSavingsURL =
+  "https://tcstudentserver-production.up.railway.app/donationsSavings";
+
+const balanceURL =
+  "https://tcstudentserver-production.up.railway.app/initialBalance";
 
 const productivityURL = "http://localhost:5040/timers";
 
@@ -1443,7 +1415,7 @@
 
           // Fetch assigned lessons
           console.log("Calling endpoint to fetch assigned lessons...");
-          fetchAssignedLessons(currentProfile).then(lessons => {
+          fetchAssignedLessons(currentProfile).then((lessons) => {
             console.log("Retrieved lessons in script.js:", lessons);
             renderUnitHeader(currentProfile);
             renderLessonButtons(lessons);
@@ -1498,7 +1470,10 @@
 
       // Validate inputs
       if (!targetAccount || targetAccount === "default") {
-        showModernNotification("Please select an account to switch to", "error");
+        showModernNotification(
+          "Please select an account to switch to",
+          "error"
+        );
         return;
       }
 
@@ -1562,7 +1537,10 @@
       accPinSwitch.value = "";
     } catch (error) {
       console.error("Account switch error:", error);
-      showModernNotification("An error occurred while switching accounts", "error");
+      showModernNotification(
+        "An error occurred while switching accounts",
+        "error"
+      );
     }
   });
 }
